--- conflicted
+++ resolved
@@ -1,581 +1,570 @@
-from PyQt6.QtWidgets import (
-    QWidget,
-    QMainWindow,
-    QVBoxLayout,
-    QLabel,
-    QPushButton,
-    QDialog,
-    QListWidget,
-    QHBoxLayout,
-    QMessageBox,
-    QInputDialog,
-    QLineEdit,
-    QComboBox,
-    QMenuBar,
-    QStatusBar,
-    QProgressDialog,
-    QApplication,
-    QTabWidget,
-)
-from PyQt6.QtCore import Qt, QSize
-from PyQt6.QtGui import QIcon, QPixmap, QPainter
-from ui.team_entry_dialog import TeamEntryDialog
-from ui.exhibition_game_dialog import ExhibitionGameDialog
-from ui.playbalance_editor import PlayBalanceEditor
-from ui.season_progress_window import SeasonProgressWindow
-from ui.owner_dashboard import OwnerDashboard
-from utils.trade_utils import load_trades, save_trade
-from utils.news_logger import log_news_event
-from utils.roster_loader import load_roster
-from utils.player_loader import load_players_from_csv
-from utils.team_loader import load_teams
-from utils.user_manager import add_user, load_users, update_user
-from utils.path_utils import get_base_dir
-from models.trade import Trade
-import csv
-import os
-import random
-import shutil
-from logic.league_creator import create_league
-
-
-class BackgroundWidget(QWidget):
-    """Widget that paints a scaled background image."""
-
-    def __init__(self, image_path: str):
-        super().__init__()
-        self._pixmap = QPixmap(image_path)
-
-    def paintEvent(self, event):  # pragma: no cover - simple painting
-        painter = QPainter(self)
-        scaled = self._pixmap.scaled(
-            self.size(),
-            Qt.AspectRatioMode.KeepAspectRatio,
-            Qt.TransformationMode.SmoothTransformation,
-        )
-        x = (self.width() - scaled.width()) // 2
-        y = (self.height() - scaled.height()) // 2
-        painter.drawPixmap(x, y, scaled)
-        super().paintEvent(event)
-
-
-class AdminDashboard(QMainWindow):
-    def __init__(self):
-        super().__init__()
-        self.setWindowTitle("Admin Dashboard")
-        # Use a modest default size so the dashboard doesn't fill the screen
-        # when launched.
-        self.setGeometry(200, 200, 800, 600)
-
-        self.team_dashboards: list[OwnerDashboard] = []
-
-        bg_path = get_base_dir() / "logo" / "Admin-Dashboard.png"
-        central_widget = BackgroundWidget(str(bg_path))
-        layout = QVBoxLayout()
-        layout.setContentsMargins(20, 20, 20, 20)
-        layout.setSpacing(15)
-        central_widget.setLayout(layout)
-<<<<<<< HEAD
-=======
-        bg_path = get_base_dir() / "logo" / "Admin-Dashboard.png"
-        bg_url = bg_path.as_posix()
-        central_widget.setStyleSheet(
-            f"background-image: url('{bg_url}');"
-            "background-repeat: no-repeat;"
-            "background-position: center;"
-            "background-size: contain;"
-        )
->>>>>>> 2b399f57
-        icon_dir = get_base_dir() / "images" / "buttons"
-        icon_size = QSize(24, 24)
-
-        menubar = QMenuBar()
-        file_menu = menubar.addMenu("File")
-        exit_action = file_menu.addAction("Exit")
-        exit_action.triggered.connect(QApplication.quit)
-        self.setMenuBar(menubar)
-
-        header = QLabel("Welcome to the Admin Dashboard")
-        header.setAlignment(Qt.AlignmentFlag.AlignCenter)
-        header.setObjectName("header")
-        layout.addWidget(header)
-
-        tabs = QTabWidget()
-
-        # League Management Tab
-        league_tab = QWidget()
-        league_layout = QVBoxLayout()
-        league_layout.setContentsMargins(20, 20, 20, 20)
-        league_layout.setSpacing(15)
-
-        self.review_button = QPushButton("Review Trades")
-        self.review_button.setIcon(QIcon(str(icon_dir / "rt_review_trades_24.png")))
-        self.review_button.setIconSize(icon_size)
-        self.review_button.clicked.connect(self.open_trade_review)
-        league_layout.addWidget(
-            self.review_button, alignment=Qt.AlignmentFlag.AlignHCenter
-        )
-
-        self.create_league_button = QPushButton("Create League")
-        self.create_league_button.setIcon(QIcon(str(icon_dir / "cl_create_league_24.png")))
-        self.create_league_button.setIconSize(icon_size)
-        self.create_league_button.clicked.connect(self.open_create_league)
-        league_layout.addWidget(
-            self.create_league_button, alignment=Qt.AlignmentFlag.AlignHCenter
-        )
-
-        self.team_dashboard_button = QPushButton("Open Team Dashboard")
-        self.team_dashboard_button.setIcon(QIcon(str(icon_dir / "td_team_dashboard_24.png")))
-        self.team_dashboard_button.setIconSize(icon_size)
-        self.team_dashboard_button.clicked.connect(self.open_team_dashboard)
-        league_layout.addWidget(
-            self.team_dashboard_button, alignment=Qt.AlignmentFlag.AlignHCenter
-        )
-
-        self.exhibition_button = QPushButton("Simulate Exhibition Game")
-        self.exhibition_button.setIcon(QIcon(str(icon_dir / "eg_exhibition_game_24.png")))
-        self.exhibition_button.setIconSize(icon_size)
-        self.exhibition_button.clicked.connect(self.open_exhibition_dialog)
-        league_layout.addWidget(
-            self.exhibition_button, alignment=Qt.AlignmentFlag.AlignHCenter
-        )
-
-        self.playbalance_button = QPushButton("Edit Play Balance")
-        self.playbalance_button.setIcon(QIcon(str(icon_dir / "pb_play_balance_24.png")))
-        self.playbalance_button.setIconSize(icon_size)
-        self.playbalance_button.clicked.connect(self.open_playbalance_editor)
-        league_layout.addWidget(
-            self.playbalance_button, alignment=Qt.AlignmentFlag.AlignHCenter
-        )
-
-        self.season_progress_button = QPushButton("Season Progress")
-        self.season_progress_button.setIcon(QIcon(str(icon_dir / "sp_season_progress_24.png")))
-        self.season_progress_button.setIconSize(icon_size)
-        self.season_progress_button.clicked.connect(self.open_season_progress)
-        league_layout.addWidget(
-            self.season_progress_button, alignment=Qt.AlignmentFlag.AlignHCenter
-        )
-
-        league_tab.setLayout(league_layout)
-        tabs.addTab(league_tab, "League Management")
-
-        # User Management Tab
-        user_tab = QWidget()
-        user_layout = QVBoxLayout()
-        user_layout.setContentsMargins(20, 20, 20, 20)
-        user_layout.setSpacing(15)
-
-        self.add_user_button = QPushButton("Add User")
-        self.add_user_button.setIcon(QIcon(str(icon_dir / "au_add_user_24.png")))
-        self.add_user_button.setIconSize(icon_size)
-        self.add_user_button.clicked.connect(self.open_add_user)
-        user_layout.addWidget(
-            self.add_user_button, alignment=Qt.AlignmentFlag.AlignHCenter
-        )
-
-        self.edit_user_button = QPushButton("Edit User")
-        self.edit_user_button.setIcon(QIcon(str(icon_dir / "eu_edit_user_24.png")))
-        self.edit_user_button.setIconSize(icon_size)
-        self.edit_user_button.clicked.connect(self.open_edit_user)
-        user_layout.addWidget(
-            self.edit_user_button, alignment=Qt.AlignmentFlag.AlignHCenter
-        )
-
-        user_tab.setLayout(user_layout)
-        tabs.addTab(user_tab, "User Management")
-
-        # Utilities Tab
-        util_tab = QWidget()
-        util_layout = QVBoxLayout()
-        util_layout.setContentsMargins(20, 20, 20, 20)
-        util_layout.setSpacing(15)
-
-        self.generate_logos_button = QPushButton("Generate Team Logos")
-        self.generate_logos_button.setIcon(QIcon(str(icon_dir / "lg_generate_logos_24.png")))
-        self.generate_logos_button.setIconSize(icon_size)
-        self.generate_logos_button.clicked.connect(self.generate_team_logos)
-        util_layout.addWidget(
-            self.generate_logos_button, alignment=Qt.AlignmentFlag.AlignHCenter
-        )
-
-        self.generate_avatars_button = QPushButton("Generate Player Avatars")
-        self.generate_avatars_button.setIcon(QIcon(str(icon_dir / "av_generate_avatars_24.png")))
-        self.generate_avatars_button.setIconSize(icon_size)
-        self.generate_avatars_button.clicked.connect(self.generate_player_avatars)
-        util_layout.addWidget(
-            self.generate_avatars_button, alignment=Qt.AlignmentFlag.AlignHCenter
-        )
-
-        util_tab.setLayout(util_layout)
-        tabs.addTab(util_tab, "Utilities")
-
-        layout.addWidget(tabs)
-        layout.addStretch()
-
-        self.setCentralWidget(central_widget)
-        self.status_bar = QStatusBar()
-        self.setStatusBar(self.status_bar)
-        self.status_bar.showMessage("Ready")
-
-        self.apply_stylesheet()
-
-    def apply_stylesheet(self):
-        """Load and apply the QSS stylesheet."""
-        qss_path = os.path.join(
-            os.path.dirname(__file__), "resources", "admin_dashboard.qss"
-        )
-        if os.path.exists(qss_path):
-            with open(qss_path, "r", encoding="utf-8") as qss_file:
-                self.setStyleSheet(qss_file.read())
-
-    def open_trade_review(self):
-        dialog = QDialog(self)
-        dialog.setWindowTitle("Review Pending Trades")
-        dialog.setMinimumSize(600, 400)
-
-        trades = load_trades()
-        players = {p.player_id: p for p in load_players_from_csv("data/players.csv")}
-        teams = {t.team_id: t for t in load_teams("data/teams.csv")}
-
-        layout = QVBoxLayout()
-
-        trade_list = QListWidget()
-        trade_map = {}
-
-        for t in trades:
-            if t.status != "pending":
-                continue
-            give_names = [f"{pid} ({players[pid].first_name} {players[pid].last_name})" for pid in t.give_player_ids if pid in players]
-            recv_names = [f"{pid} ({players[pid].first_name} {players[pid].last_name})" for pid in t.receive_player_ids if pid in players]
-            summary = f"{t.trade_id}: {t.from_team} → {t.to_team} | Give: {', '.join(give_names)} | Get: {', '.join(recv_names)}"
-            trade_list.addItem(summary)
-            trade_map[summary] = t
-
-        def process_trade(accept=True):
-            selected = trade_list.currentItem()
-            if not selected:
-                return
-            summary = selected.text()
-            trade = trade_map[summary]
-
-            # Update rosters
-            from_roster = load_roster(trade.from_team)
-            to_roster = load_roster(trade.to_team)
-
-            for pid in trade.give_player_ids:
-                for level in ["act", "aaa", "low"]:
-                    if pid in getattr(from_roster, level):
-                        getattr(from_roster, level).remove(pid)
-                        getattr(to_roster, level).append(pid)
-                        break
-
-            for pid in trade.receive_player_ids:
-                for level in ["act", "aaa", "low"]:
-                    if pid in getattr(to_roster, level):
-                        getattr(to_roster, level).remove(pid)
-                        getattr(from_roster, level).append(pid)
-                        break
-
-            # Save updated rosters
-            def save_roster(roster):
-                path = get_base_dir() / "data" / "rosters" / f"{roster.team_id}.csv"
-                with path.open("w", newline="") as f:
-                    writer = csv.DictWriter(f, fieldnames=["player_id", "level"])
-                    writer.writeheader()
-                    for lvl in ["act", "aaa", "low"]:
-                        for pid in getattr(roster, lvl):
-                            writer.writerow({"player_id": pid, "level": lvl.upper()})
-
-            save_roster(from_roster)
-            save_roster(to_roster)
-
-            # Update trade status
-            trade.status = "accepted" if accept else "rejected"
-            save_trade(trade)
-
-            log_news_event(f"TRADE {'ACCEPTED' if accept else 'REJECTED'}: {summary}")
-            QMessageBox.information(dialog, "Trade Processed", f"{summary} marked as {trade.status.upper()}.")
-            trade_list.takeItem(trade_list.currentRow())
-
-        btn_layout = QHBoxLayout()
-        accept_btn = QPushButton("Accept Trade")
-        reject_btn = QPushButton("Reject Trade")
-        accept_btn.clicked.connect(lambda: process_trade(True))
-        reject_btn.clicked.connect(lambda: process_trade(False))
-        btn_layout.addWidget(accept_btn)
-        btn_layout.addWidget(reject_btn)
-
-        layout.addWidget(trade_list)
-        layout.addLayout(btn_layout)
-        dialog.setLayout(layout)
-        dialog.exec()
-
-    def generate_team_logos(self):
-        teams = load_teams("data/teams.csv")
-        progress = QProgressDialog(
-            "Generating team logos...",
-            None,
-            0,
-            len(teams),
-            self,
-        )
-        progress.setWindowTitle("Generating Logos")
-        progress.setWindowModality(Qt.WindowModality.WindowModal)
-        progress.setValue(0)
-        progress.show()
-
-        def cb(done: int, total: int) -> None:
-            progress.setValue(done)
-            QApplication.processEvents()
-
-        try:
-            from utils.logo_generator import generate_team_logos
-            out_dir = generate_team_logos(progress_callback=cb)
-            QMessageBox.information(
-                self,
-                "Logos Generated",
-                f"Team logos created in: {out_dir}",
-            )
-        except Exception as e:
-            QMessageBox.warning(self, "Error", f"Failed to generate logos: {e}")
-        finally:
-            progress.close()
-        return
-
-    def generate_player_avatars(self):
-        players = load_players_from_csv("data/players.csv")
-        avatars_dir = get_base_dir() / "images" / "avatars"
-        available = list(avatars_dir.glob("*.png"))
-
-        if not available:
-            QMessageBox.warning(self, "Error", "No avatar images found.")
-            return
-
-        assigned = 0
-        for player in players:
-            out_path = avatars_dir / f"{player.player_id}.png"
-            if out_path.exists():
-                continue
-            src = random.choice(available)
-            shutil.copy(src, out_path)
-            assigned += 1
-
-        if assigned == 0:
-            QMessageBox.information(
-                self,
-                "Avatars Generated",
-                "All player avatars already exist.",
-            )
-        else:
-            QMessageBox.information(
-                self,
-                "Avatars Generated",
-                f"Random avatars assigned for {assigned} players.",
-            )
-        return
-
-    def open_exhibition_dialog(self):
-        dialog = ExhibitionGameDialog(self)
-        dialog.exec()
-
-    def open_playbalance_editor(self):
-        dialog = PlayBalanceEditor(self)
-        dialog.exec()
-
-    def open_season_progress(self):
-        dialog = SeasonProgressWindow(self)
-        dialog.exec()
-
-    def open_add_user(self):
-        dialog = QDialog(self)
-        dialog.setWindowTitle("Add User")
-
-        layout = QVBoxLayout()
-
-        username_input = QLineEdit()
-        password_input = QLineEdit()
-        password_input.setEchoMode(QLineEdit.EchoMode.Password)
-        team_combo = QComboBox()
-
-
-        data_dir = get_base_dir() / "data"
-        teams = load_teams(data_dir / "teams.csv")
-        users = load_users(data_dir / "users.txt")
-        owned_ids = {
-            u["team_id"]
-            for u in users
-            if u["role"] == "owner" and u["team_id"]
-        }
-        for t in teams:
-            if t.team_id not in owned_ids:
-                team_combo.addItem(f"{t.name} ({t.team_id})", userData=t.team_id)
-
-        if team_combo.count() == 0:
-            QMessageBox.information(self, "No Teams", "All teams already have owners.")
-            return
-
-        layout.addWidget(QLabel("Username:"))
-        layout.addWidget(username_input)
-        layout.addWidget(QLabel("Password:"))
-        layout.addWidget(password_input)
-        layout.addWidget(QLabel("Team:"))
-        layout.addWidget(team_combo)
-
-        btn_layout = QHBoxLayout()
-        add_btn = QPushButton("Add")
-        cancel_btn = QPushButton("Cancel")
-        btn_layout.addWidget(add_btn)
-        btn_layout.addWidget(cancel_btn)
-        layout.addLayout(btn_layout)
-
-        def handle_add():
-            username = username_input.text().strip()
-            password = password_input.text().strip()
-            team_id = team_combo.currentData()
-            if not username or not password:
-                QMessageBox.warning(dialog, "Error", "Username and password required.")
-                return
-            try:
-                add_user(username, password, "owner", team_id)
-            except ValueError as e:
-                QMessageBox.warning(dialog, "Error", str(e))
-                return
-            QMessageBox.information(dialog, "Success", f"User {username} added.")
-            dialog.accept()
-
-        add_btn.clicked.connect(handle_add)
-        cancel_btn.clicked.connect(dialog.reject)
-
-        dialog.setLayout(layout)
-        dialog.exec()
-
-    def open_edit_user(self):
-        dialog = QDialog(self)
-        dialog.setWindowTitle("Edit User")
-
-        data_dir = get_base_dir() / "data"
-        users = load_users(data_dir / "users.txt")
-        if not users:
-            QMessageBox.information(self, "No Users", "No users available.")
-            return
-
-        layout = QVBoxLayout()
-
-        user_combo = QComboBox()
-        for u in users:
-            user_combo.addItem(u["username"], userData=u)
-
-        password_input = QLineEdit()
-        password_input.setEchoMode(QLineEdit.EchoMode.Password)
-
-        team_combo = QComboBox()
-        teams = load_teams(data_dir / "teams.csv")
-        team_combo.addItem("None", "")
-        for t in teams:
-            team_combo.addItem(f"{t.name} ({t.team_id})", userData=t.team_id)
-
-        layout.addWidget(QLabel("User:"))
-        layout.addWidget(user_combo)
-        layout.addWidget(QLabel("New Password:"))
-        layout.addWidget(password_input)
-        layout.addWidget(QLabel("Team:"))
-        layout.addWidget(team_combo)
-
-        btn_layout = QHBoxLayout()
-        save_btn = QPushButton("Update")
-        cancel_btn = QPushButton("Cancel")
-        btn_layout.addWidget(save_btn)
-        btn_layout.addWidget(cancel_btn)
-        layout.addLayout(btn_layout)
-
-        def sync_fields():
-            user = user_combo.currentData()
-            index = team_combo.findData(user["team_id"])
-            if index >= 0:
-                team_combo.setCurrentIndex(index)
-            password_input.clear()
-
-        user_combo.currentIndexChanged.connect(sync_fields)
-        sync_fields()
-
-        def handle_update():
-            user = user_combo.currentData()
-            new_password = password_input.text().strip() or None
-            new_team = team_combo.currentData()
-            try:
-                update_user(
-                    user["username"],
-                    new_password,
-                    new_team,
-                    data_dir / "users.txt",
-                )
-            except ValueError as e:
-                QMessageBox.warning(dialog, "Error", str(e))
-                return
-            QMessageBox.information(dialog, "Success", f"User {user['username']} updated.")
-            dialog.accept()
-
-        save_btn.clicked.connect(handle_update)
-        cancel_btn.clicked.connect(dialog.reject)
-
-        dialog.setLayout(layout)
-        dialog.exec()
-
-    def open_team_dashboard(self):
-        teams = load_teams(get_base_dir() / "data" / "teams.csv")
-        team_ids = [t.team_id for t in teams]
-        if not team_ids:
-            QMessageBox.information(self, "No Teams", "No teams available.")
-            return
-        team_id, ok = QInputDialog.getItem(
-            self, "Open Team Dashboard", "Select a team:", team_ids, 0, False
-        )
-        if ok and team_id:
-            dashboard = OwnerDashboard(team_id)
-            dashboard.show()
-            self.team_dashboards.append(dashboard)
-
-    def open_create_league(self):
-        confirm = QMessageBox.question(
-            self,
-            "Overwrite Existing League?",
-            "Creating a new league will overwrite the current league and teams. Continue?",
-            QMessageBox.StandardButton.Yes | QMessageBox.StandardButton.No,
-        )
-        if confirm != QMessageBox.StandardButton.Yes:
-            return
-
-        league_name, ok = QInputDialog.getText(
-            self, "League Name", "Enter league name:"
-        )
-        if not ok or not league_name:
-            return
-        league_name = league_name.strip()
-
-        div_text, ok = QInputDialog.getText(
-            self, "Divisions", "Enter division names separated by commas:"
-        )
-        if not ok or not div_text:
-            return
-        divisions = [d.strip() for d in div_text.split(",") if d.strip()]
-        if not divisions:
-            return
-
-        teams_per_div, ok = QInputDialog.getInt(
-            self, "Teams", "Teams per division:", 2, 1, 20
-        )
-        if not ok:
-            return
-
-        dialog = TeamEntryDialog(divisions, teams_per_div, self)
-        if dialog.exec() != QDialog.DialogCode.Accepted:
-            return
-
-        structure = dialog.get_structure()
-        data_dir = get_base_dir() / "data"
-        try:
-            create_league(str(data_dir), structure, league_name)
-        except OSError as e:
-            QMessageBox.critical(self, "Error", f"Failed to purge existing league: {e}")
-            return
-        QMessageBox.information(self, "League Created", "New league generated.")
+from PyQt6.QtWidgets import (
+    QWidget,
+    QMainWindow,
+    QVBoxLayout,
+    QLabel,
+    QPushButton,
+    QDialog,
+    QListWidget,
+    QHBoxLayout,
+    QMessageBox,
+    QInputDialog,
+    QLineEdit,
+    QComboBox,
+    QMenuBar,
+    QStatusBar,
+    QProgressDialog,
+    QApplication,
+    QTabWidget,
+)
+from PyQt6.QtCore import Qt, QSize
+from PyQt6.QtGui import QIcon, QPixmap, QPainter
+from ui.team_entry_dialog import TeamEntryDialog
+from ui.exhibition_game_dialog import ExhibitionGameDialog
+from ui.playbalance_editor import PlayBalanceEditor
+from ui.season_progress_window import SeasonProgressWindow
+from ui.owner_dashboard import OwnerDashboard
+from utils.trade_utils import load_trades, save_trade
+from utils.news_logger import log_news_event
+from utils.roster_loader import load_roster
+from utils.player_loader import load_players_from_csv
+from utils.team_loader import load_teams
+from utils.user_manager import add_user, load_users, update_user
+from utils.path_utils import get_base_dir
+from models.trade import Trade
+import csv
+import os
+import random
+import shutil
+from logic.league_creator import create_league
+
+
+class BackgroundWidget(QWidget):
+    """Widget that paints a scaled background image."""
+
+    def __init__(self, image_path: str):
+        super().__init__()
+        self._pixmap = QPixmap(image_path)
+
+    def paintEvent(self, event):  # pragma: no cover - simple painting
+        painter = QPainter(self)
+        scaled = self._pixmap.scaled(
+            self.size(),
+            Qt.AspectRatioMode.KeepAspectRatio,
+            Qt.TransformationMode.SmoothTransformation,
+        )
+        x = (self.width() - scaled.width()) // 2
+        y = (self.height() - scaled.height()) // 2
+        painter.drawPixmap(x, y, scaled)
+        super().paintEvent(event)
+
+
+class AdminDashboard(QMainWindow):
+    def __init__(self):
+        super().__init__()
+        self.setWindowTitle("Admin Dashboard")
+        # Use a modest default size so the dashboard doesn't fill the screen
+        # when launched.
+        self.setGeometry(200, 200, 800, 600)
+
+        self.team_dashboards: list[OwnerDashboard] = []
+
+        bg_path = get_base_dir() / "logo" / "Admin-Dashboard.png"
+        central_widget = BackgroundWidget(str(bg_path))
+        layout = QVBoxLayout()
+        layout.setContentsMargins(20, 20, 20, 20)
+        layout.setSpacing(15)
+        central_widget.setLayout(layout)
+        icon_dir = get_base_dir() / "images" / "buttons"
+        icon_size = QSize(24, 24)
+
+        menubar = QMenuBar()
+        file_menu = menubar.addMenu("File")
+        exit_action = file_menu.addAction("Exit")
+        exit_action.triggered.connect(QApplication.quit)
+        self.setMenuBar(menubar)
+
+        header = QLabel("Welcome to the Admin Dashboard")
+        header.setAlignment(Qt.AlignmentFlag.AlignCenter)
+        header.setObjectName("header")
+        layout.addWidget(header)
+
+        tabs = QTabWidget()
+
+        # League Management Tab
+        league_tab = QWidget()
+        league_layout = QVBoxLayout()
+        league_layout.setContentsMargins(20, 20, 20, 20)
+        league_layout.setSpacing(15)
+
+        self.review_button = QPushButton("Review Trades")
+        self.review_button.setIcon(QIcon(str(icon_dir / "rt_review_trades_24.png")))
+        self.review_button.setIconSize(icon_size)
+        self.review_button.clicked.connect(self.open_trade_review)
+        league_layout.addWidget(
+            self.review_button, alignment=Qt.AlignmentFlag.AlignHCenter
+        )
+
+        self.create_league_button = QPushButton("Create League")
+        self.create_league_button.setIcon(QIcon(str(icon_dir / "cl_create_league_24.png")))
+        self.create_league_button.setIconSize(icon_size)
+        self.create_league_button.clicked.connect(self.open_create_league)
+        league_layout.addWidget(
+            self.create_league_button, alignment=Qt.AlignmentFlag.AlignHCenter
+        )
+
+        self.team_dashboard_button = QPushButton("Open Team Dashboard")
+        self.team_dashboard_button.setIcon(QIcon(str(icon_dir / "td_team_dashboard_24.png")))
+        self.team_dashboard_button.setIconSize(icon_size)
+        self.team_dashboard_button.clicked.connect(self.open_team_dashboard)
+        league_layout.addWidget(
+            self.team_dashboard_button, alignment=Qt.AlignmentFlag.AlignHCenter
+        )
+
+        self.exhibition_button = QPushButton("Simulate Exhibition Game")
+        self.exhibition_button.setIcon(QIcon(str(icon_dir / "eg_exhibition_game_24.png")))
+        self.exhibition_button.setIconSize(icon_size)
+        self.exhibition_button.clicked.connect(self.open_exhibition_dialog)
+        league_layout.addWidget(
+            self.exhibition_button, alignment=Qt.AlignmentFlag.AlignHCenter
+        )
+
+        self.playbalance_button = QPushButton("Edit Play Balance")
+        self.playbalance_button.setIcon(QIcon(str(icon_dir / "pb_play_balance_24.png")))
+        self.playbalance_button.setIconSize(icon_size)
+        self.playbalance_button.clicked.connect(self.open_playbalance_editor)
+        league_layout.addWidget(
+            self.playbalance_button, alignment=Qt.AlignmentFlag.AlignHCenter
+        )
+
+        self.season_progress_button = QPushButton("Season Progress")
+        self.season_progress_button.setIcon(QIcon(str(icon_dir / "sp_season_progress_24.png")))
+        self.season_progress_button.setIconSize(icon_size)
+        self.season_progress_button.clicked.connect(self.open_season_progress)
+        league_layout.addWidget(
+            self.season_progress_button, alignment=Qt.AlignmentFlag.AlignHCenter
+        )
+
+        league_tab.setLayout(league_layout)
+        tabs.addTab(league_tab, "League Management")
+
+        # User Management Tab
+        user_tab = QWidget()
+        user_layout = QVBoxLayout()
+        user_layout.setContentsMargins(20, 20, 20, 20)
+        user_layout.setSpacing(15)
+
+        self.add_user_button = QPushButton("Add User")
+        self.add_user_button.setIcon(QIcon(str(icon_dir / "au_add_user_24.png")))
+        self.add_user_button.setIconSize(icon_size)
+        self.add_user_button.clicked.connect(self.open_add_user)
+        user_layout.addWidget(
+            self.add_user_button, alignment=Qt.AlignmentFlag.AlignHCenter
+        )
+
+        self.edit_user_button = QPushButton("Edit User")
+        self.edit_user_button.setIcon(QIcon(str(icon_dir / "eu_edit_user_24.png")))
+        self.edit_user_button.setIconSize(icon_size)
+        self.edit_user_button.clicked.connect(self.open_edit_user)
+        user_layout.addWidget(
+            self.edit_user_button, alignment=Qt.AlignmentFlag.AlignHCenter
+        )
+
+        user_tab.setLayout(user_layout)
+        tabs.addTab(user_tab, "User Management")
+
+        # Utilities Tab
+        util_tab = QWidget()
+        util_layout = QVBoxLayout()
+        util_layout.setContentsMargins(20, 20, 20, 20)
+        util_layout.setSpacing(15)
+
+        self.generate_logos_button = QPushButton("Generate Team Logos")
+        self.generate_logos_button.setIcon(QIcon(str(icon_dir / "lg_generate_logos_24.png")))
+        self.generate_logos_button.setIconSize(icon_size)
+        self.generate_logos_button.clicked.connect(self.generate_team_logos)
+        util_layout.addWidget(
+            self.generate_logos_button, alignment=Qt.AlignmentFlag.AlignHCenter
+        )
+
+        self.generate_avatars_button = QPushButton("Generate Player Avatars")
+        self.generate_avatars_button.setIcon(QIcon(str(icon_dir / "av_generate_avatars_24.png")))
+        self.generate_avatars_button.setIconSize(icon_size)
+        self.generate_avatars_button.clicked.connect(self.generate_player_avatars)
+        util_layout.addWidget(
+            self.generate_avatars_button, alignment=Qt.AlignmentFlag.AlignHCenter
+        )
+
+        util_tab.setLayout(util_layout)
+        tabs.addTab(util_tab, "Utilities")
+
+        layout.addWidget(tabs)
+        layout.addStretch()
+
+        self.setCentralWidget(central_widget)
+        self.status_bar = QStatusBar()
+        self.setStatusBar(self.status_bar)
+        self.status_bar.showMessage("Ready")
+
+        self.apply_stylesheet()
+
+    def apply_stylesheet(self):
+        """Load and apply the QSS stylesheet."""
+        qss_path = os.path.join(
+            os.path.dirname(__file__), "resources", "admin_dashboard.qss"
+        )
+        if os.path.exists(qss_path):
+            with open(qss_path, "r", encoding="utf-8") as qss_file:
+                self.setStyleSheet(qss_file.read())
+
+    def open_trade_review(self):
+        dialog = QDialog(self)
+        dialog.setWindowTitle("Review Pending Trades")
+        dialog.setMinimumSize(600, 400)
+
+        trades = load_trades()
+        players = {p.player_id: p for p in load_players_from_csv("data/players.csv")}
+        teams = {t.team_id: t for t in load_teams("data/teams.csv")}
+
+        layout = QVBoxLayout()
+
+        trade_list = QListWidget()
+        trade_map = {}
+
+        for t in trades:
+            if t.status != "pending":
+                continue
+            give_names = [f"{pid} ({players[pid].first_name} {players[pid].last_name})" for pid in t.give_player_ids if pid in players]
+            recv_names = [f"{pid} ({players[pid].first_name} {players[pid].last_name})" for pid in t.receive_player_ids if pid in players]
+            summary = f"{t.trade_id}: {t.from_team} → {t.to_team} | Give: {', '.join(give_names)} | Get: {', '.join(recv_names)}"
+            trade_list.addItem(summary)
+            trade_map[summary] = t
+
+        def process_trade(accept=True):
+            selected = trade_list.currentItem()
+            if not selected:
+                return
+            summary = selected.text()
+            trade = trade_map[summary]
+
+            # Update rosters
+            from_roster = load_roster(trade.from_team)
+            to_roster = load_roster(trade.to_team)
+
+            for pid in trade.give_player_ids:
+                for level in ["act", "aaa", "low"]:
+                    if pid in getattr(from_roster, level):
+                        getattr(from_roster, level).remove(pid)
+                        getattr(to_roster, level).append(pid)
+                        break
+
+            for pid in trade.receive_player_ids:
+                for level in ["act", "aaa", "low"]:
+                    if pid in getattr(to_roster, level):
+                        getattr(to_roster, level).remove(pid)
+                        getattr(from_roster, level).append(pid)
+                        break
+
+            # Save updated rosters
+            def save_roster(roster):
+                path = get_base_dir() / "data" / "rosters" / f"{roster.team_id}.csv"
+                with path.open("w", newline="") as f:
+                    writer = csv.DictWriter(f, fieldnames=["player_id", "level"])
+                    writer.writeheader()
+                    for lvl in ["act", "aaa", "low"]:
+                        for pid in getattr(roster, lvl):
+                            writer.writerow({"player_id": pid, "level": lvl.upper()})
+
+            save_roster(from_roster)
+            save_roster(to_roster)
+
+            # Update trade status
+            trade.status = "accepted" if accept else "rejected"
+            save_trade(trade)
+
+            log_news_event(f"TRADE {'ACCEPTED' if accept else 'REJECTED'}: {summary}")
+            QMessageBox.information(dialog, "Trade Processed", f"{summary} marked as {trade.status.upper()}.")
+            trade_list.takeItem(trade_list.currentRow())
+
+        btn_layout = QHBoxLayout()
+        accept_btn = QPushButton("Accept Trade")
+        reject_btn = QPushButton("Reject Trade")
+        accept_btn.clicked.connect(lambda: process_trade(True))
+        reject_btn.clicked.connect(lambda: process_trade(False))
+        btn_layout.addWidget(accept_btn)
+        btn_layout.addWidget(reject_btn)
+
+        layout.addWidget(trade_list)
+        layout.addLayout(btn_layout)
+        dialog.setLayout(layout)
+        dialog.exec()
+
+    def generate_team_logos(self):
+        teams = load_teams("data/teams.csv")
+        progress = QProgressDialog(
+            "Generating team logos...",
+            None,
+            0,
+            len(teams),
+            self,
+        )
+        progress.setWindowTitle("Generating Logos")
+        progress.setWindowModality(Qt.WindowModality.WindowModal)
+        progress.setValue(0)
+        progress.show()
+
+        def cb(done: int, total: int) -> None:
+            progress.setValue(done)
+            QApplication.processEvents()
+
+        try:
+            from utils.logo_generator import generate_team_logos
+            out_dir = generate_team_logos(progress_callback=cb)
+            QMessageBox.information(
+                self,
+                "Logos Generated",
+                f"Team logos created in: {out_dir}",
+            )
+        except Exception as e:
+            QMessageBox.warning(self, "Error", f"Failed to generate logos: {e}")
+        finally:
+            progress.close()
+        return
+
+    def generate_player_avatars(self):
+        players = load_players_from_csv("data/players.csv")
+        avatars_dir = get_base_dir() / "images" / "avatars"
+        available = list(avatars_dir.glob("*.png"))
+
+        if not available:
+            QMessageBox.warning(self, "Error", "No avatar images found.")
+            return
+
+        assigned = 0
+        for player in players:
+            out_path = avatars_dir / f"{player.player_id}.png"
+            if out_path.exists():
+                continue
+            src = random.choice(available)
+            shutil.copy(src, out_path)
+            assigned += 1
+
+        if assigned == 0:
+            QMessageBox.information(
+                self,
+                "Avatars Generated",
+                "All player avatars already exist.",
+            )
+        else:
+            QMessageBox.information(
+                self,
+                "Avatars Generated",
+                f"Random avatars assigned for {assigned} players.",
+            )
+        return
+
+    def open_exhibition_dialog(self):
+        dialog = ExhibitionGameDialog(self)
+        dialog.exec()
+
+    def open_playbalance_editor(self):
+        dialog = PlayBalanceEditor(self)
+        dialog.exec()
+
+    def open_season_progress(self):
+        dialog = SeasonProgressWindow(self)
+        dialog.exec()
+
+    def open_add_user(self):
+        dialog = QDialog(self)
+        dialog.setWindowTitle("Add User")
+
+        layout = QVBoxLayout()
+
+        username_input = QLineEdit()
+        password_input = QLineEdit()
+        password_input.setEchoMode(QLineEdit.EchoMode.Password)
+        team_combo = QComboBox()
+
+
+        data_dir = get_base_dir() / "data"
+        teams = load_teams(data_dir / "teams.csv")
+        users = load_users(data_dir / "users.txt")
+        owned_ids = {
+            u["team_id"]
+            for u in users
+            if u["role"] == "owner" and u["team_id"]
+        }
+        for t in teams:
+            if t.team_id not in owned_ids:
+                team_combo.addItem(f"{t.name} ({t.team_id})", userData=t.team_id)
+
+        if team_combo.count() == 0:
+            QMessageBox.information(self, "No Teams", "All teams already have owners.")
+            return
+
+        layout.addWidget(QLabel("Username:"))
+        layout.addWidget(username_input)
+        layout.addWidget(QLabel("Password:"))
+        layout.addWidget(password_input)
+        layout.addWidget(QLabel("Team:"))
+        layout.addWidget(team_combo)
+
+        btn_layout = QHBoxLayout()
+        add_btn = QPushButton("Add")
+        cancel_btn = QPushButton("Cancel")
+        btn_layout.addWidget(add_btn)
+        btn_layout.addWidget(cancel_btn)
+        layout.addLayout(btn_layout)
+
+        def handle_add():
+            username = username_input.text().strip()
+            password = password_input.text().strip()
+            team_id = team_combo.currentData()
+            if not username or not password:
+                QMessageBox.warning(dialog, "Error", "Username and password required.")
+                return
+            try:
+                add_user(username, password, "owner", team_id)
+            except ValueError as e:
+                QMessageBox.warning(dialog, "Error", str(e))
+                return
+            QMessageBox.information(dialog, "Success", f"User {username} added.")
+            dialog.accept()
+
+        add_btn.clicked.connect(handle_add)
+        cancel_btn.clicked.connect(dialog.reject)
+
+        dialog.setLayout(layout)
+        dialog.exec()
+
+    def open_edit_user(self):
+        dialog = QDialog(self)
+        dialog.setWindowTitle("Edit User")
+
+        data_dir = get_base_dir() / "data"
+        users = load_users(data_dir / "users.txt")
+        if not users:
+            QMessageBox.information(self, "No Users", "No users available.")
+            return
+
+        layout = QVBoxLayout()
+
+        user_combo = QComboBox()
+        for u in users:
+            user_combo.addItem(u["username"], userData=u)
+
+        password_input = QLineEdit()
+        password_input.setEchoMode(QLineEdit.EchoMode.Password)
+
+        team_combo = QComboBox()
+        teams = load_teams(data_dir / "teams.csv")
+        team_combo.addItem("None", "")
+        for t in teams:
+            team_combo.addItem(f"{t.name} ({t.team_id})", userData=t.team_id)
+
+        layout.addWidget(QLabel("User:"))
+        layout.addWidget(user_combo)
+        layout.addWidget(QLabel("New Password:"))
+        layout.addWidget(password_input)
+        layout.addWidget(QLabel("Team:"))
+        layout.addWidget(team_combo)
+
+        btn_layout = QHBoxLayout()
+        save_btn = QPushButton("Update")
+        cancel_btn = QPushButton("Cancel")
+        btn_layout.addWidget(save_btn)
+        btn_layout.addWidget(cancel_btn)
+        layout.addLayout(btn_layout)
+
+        def sync_fields():
+            user = user_combo.currentData()
+            index = team_combo.findData(user["team_id"])
+            if index >= 0:
+                team_combo.setCurrentIndex(index)
+            password_input.clear()
+
+        user_combo.currentIndexChanged.connect(sync_fields)
+        sync_fields()
+
+        def handle_update():
+            user = user_combo.currentData()
+            new_password = password_input.text().strip() or None
+            new_team = team_combo.currentData()
+            try:
+                update_user(
+                    user["username"],
+                    new_password,
+                    new_team,
+                    data_dir / "users.txt",
+                )
+            except ValueError as e:
+                QMessageBox.warning(dialog, "Error", str(e))
+                return
+            QMessageBox.information(dialog, "Success", f"User {user['username']} updated.")
+            dialog.accept()
+
+        save_btn.clicked.connect(handle_update)
+        cancel_btn.clicked.connect(dialog.reject)
+
+        dialog.setLayout(layout)
+        dialog.exec()
+
+    def open_team_dashboard(self):
+        teams = load_teams(get_base_dir() / "data" / "teams.csv")
+        team_ids = [t.team_id for t in teams]
+        if not team_ids:
+            QMessageBox.information(self, "No Teams", "No teams available.")
+            return
+        team_id, ok = QInputDialog.getItem(
+            self, "Open Team Dashboard", "Select a team:", team_ids, 0, False
+        )
+        if ok and team_id:
+            dashboard = OwnerDashboard(team_id)
+            dashboard.show()
+            self.team_dashboards.append(dashboard)
+
+    def open_create_league(self):
+        confirm = QMessageBox.question(
+            self,
+            "Overwrite Existing League?",
+            "Creating a new league will overwrite the current league and teams. Continue?",
+            QMessageBox.StandardButton.Yes | QMessageBox.StandardButton.No,
+        )
+        if confirm != QMessageBox.StandardButton.Yes:
+            return
+
+        league_name, ok = QInputDialog.getText(
+            self, "League Name", "Enter league name:"
+        )
+        if not ok or not league_name:
+            return
+        league_name = league_name.strip()
+
+        div_text, ok = QInputDialog.getText(
+            self, "Divisions", "Enter division names separated by commas:"
+        )
+        if not ok or not div_text:
+            return
+        divisions = [d.strip() for d in div_text.split(",") if d.strip()]
+        if not divisions:
+            return
+
+        teams_per_div, ok = QInputDialog.getInt(
+            self, "Teams", "Teams per division:", 2, 1, 20
+        )
+        if not ok:
+            return
+
+        dialog = TeamEntryDialog(divisions, teams_per_div, self)
+        if dialog.exec() != QDialog.DialogCode.Accepted:
+            return
+
+        structure = dialog.get_structure()
+        data_dir = get_base_dir() / "data"
+        try:
+            create_league(str(data_dir), structure, league_name)
+        except OSError as e:
+            QMessageBox.critical(self, "Error", f"Failed to purge existing league: {e}")
+            return
+        QMessageBox.information(self, "League Created", "New league generated.")