from PyQt6.QtWidgets import (
    QApplication, QWidget, QLabel, QLineEdit,
    QPushButton, QVBoxLayout, QMessageBox
)
from PyQt6.QtCore import Qt
import sys
import os

from ui.admin_dashboard import AdminDashboard
from ui.owner_dashboard import OwnerDashboard

# Determine the path to the users file in a cross-platform way
USER_FILE = os.path.abspath(
    os.path.join(os.path.dirname(__file__), "..", "data", "users.txt")
)

class LoginWindow(QWidget):
    def __init__(self, splash=None):
        super().__init__()
        self.setWindowTitle("UBL Login")
        self.setGeometry(100, 100, 300, 150)

        # Keep a reference to the splash screen so it can be closed after
        # successful authentication.
        self.splash = splash

        self.username_input = QLineEdit()
        self.username_input.setPlaceholderText("Username")

        self.password_input = QLineEdit()
        self.password_input.setPlaceholderText("Password")
        self.password_input.setEchoMode(QLineEdit.EchoMode.Password)
        self.username_input.setFocus()

        self.login_button = QPushButton("Login")
        self.login_button.setDefault(True)
        self.login_button.clicked.connect(self.handle_login)

        layout = QVBoxLayout()
        layout.addWidget(QLabel("Username:"))
        layout.addWidget(self.username_input)
        layout.addWidget(QLabel("Password:"))
        layout.addWidget(self.password_input)
        layout.addWidget(self.login_button)
        self.setLayout(layout)

        # Connect returnPressed signal to login
        self.username_input.returnPressed.connect(self.handle_login)
        self.password_input.returnPressed.connect(self.handle_login)

        self.dashboard = None

    def handle_login(self):
        username = self.username_input.text()
        password = self.password_input.text()

        if not os.path.exists(USER_FILE):
            QMessageBox.critical(self, "Error", "User file not found.")
            return

        with open(USER_FILE, "r") as f:
            for line in f:
                parts = line.strip().split(",")
                if len(parts) != 4:
                    continue
                file_user, file_pass, role, team_id = parts
                if file_user == username and file_pass == password:
                    self.accept_login(role, team_id)
                    return

        QMessageBox.warning(self, "Login Failed", "Invalid username or password.")

    def accept_login(self, role, team_id):
        if role == "admin":
            self.dashboard = AdminDashboard()
        elif role == "owner":
            self.dashboard = OwnerDashboard(team_id)
        else:
            QMessageBox.warning(self, "Error", "Unrecognized role.")
            return

        # When the dashboard window is closed, bring the splash screen back to
        # the front and re-enable the start button so another session can be
        # launched.
        self.dashboard.closeEvent = self.dashboard_closed

        # Show the dashboard at its default size rather than maximized so it
        # doesn't dominate the entire screen.
        self.dashboard.show()
        self.dashboard.activateWindow()

<<<<<<< HEAD
        # Keep the splash screen visible above the dashboard.
        if self.splash:
            self.splash.setWindowFlag(Qt.WindowStaysOnTopHint, True)
            self.splash.show()
=======
        # Hide the splash screen while the dashboard is active so it doesn't
        # remain visible behind other application windows.
        if self.splash:
            self.splash.hide()
>>>>>>> e1739a48

        # Close the login window now that the dashboard is displayed.
        self.close()

    def dashboard_closed(self, event):
        """Handle a dashboard being closed by returning focus to the splash."""
        if self.splash:
<<<<<<< HEAD
            self.splash.raise_()
=======
            self.splash.show()
>>>>>>> e1739a48
            self.splash.activateWindow()
            self.splash.login_button.setEnabled(True)
        event.accept()

    def closeEvent(self, event):
        """Ensure the splash button is re-enabled if login is cancelled."""
        if self.dashboard is None and self.splash:
            self.splash.login_button.setEnabled(True)
        event.accept()

if __name__ == "__main__":
    app = QApplication(sys.argv)
    window = LoginWindow()
    window.show()
    sys.exit(app.exec())
<|MERGE_RESOLUTION|>--- conflicted
+++ resolved
@@ -1,129 +1,118 @@
-from PyQt6.QtWidgets import (
-    QApplication, QWidget, QLabel, QLineEdit,
-    QPushButton, QVBoxLayout, QMessageBox
-)
-from PyQt6.QtCore import Qt
-import sys
-import os
-
-from ui.admin_dashboard import AdminDashboard
-from ui.owner_dashboard import OwnerDashboard
-
-# Determine the path to the users file in a cross-platform way
-USER_FILE = os.path.abspath(
-    os.path.join(os.path.dirname(__file__), "..", "data", "users.txt")
-)
-
-class LoginWindow(QWidget):
-    def __init__(self, splash=None):
-        super().__init__()
-        self.setWindowTitle("UBL Login")
-        self.setGeometry(100, 100, 300, 150)
-
-        # Keep a reference to the splash screen so it can be closed after
-        # successful authentication.
-        self.splash = splash
-
-        self.username_input = QLineEdit()
-        self.username_input.setPlaceholderText("Username")
-
-        self.password_input = QLineEdit()
-        self.password_input.setPlaceholderText("Password")
-        self.password_input.setEchoMode(QLineEdit.EchoMode.Password)
-        self.username_input.setFocus()
-
-        self.login_button = QPushButton("Login")
-        self.login_button.setDefault(True)
-        self.login_button.clicked.connect(self.handle_login)
-
-        layout = QVBoxLayout()
-        layout.addWidget(QLabel("Username:"))
-        layout.addWidget(self.username_input)
-        layout.addWidget(QLabel("Password:"))
-        layout.addWidget(self.password_input)
-        layout.addWidget(self.login_button)
-        self.setLayout(layout)
-
-        # Connect returnPressed signal to login
-        self.username_input.returnPressed.connect(self.handle_login)
-        self.password_input.returnPressed.connect(self.handle_login)
-
-        self.dashboard = None
-
-    def handle_login(self):
-        username = self.username_input.text()
-        password = self.password_input.text()
-
-        if not os.path.exists(USER_FILE):
-            QMessageBox.critical(self, "Error", "User file not found.")
-            return
-
-        with open(USER_FILE, "r") as f:
-            for line in f:
-                parts = line.strip().split(",")
-                if len(parts) != 4:
-                    continue
-                file_user, file_pass, role, team_id = parts
-                if file_user == username and file_pass == password:
-                    self.accept_login(role, team_id)
-                    return
-
-        QMessageBox.warning(self, "Login Failed", "Invalid username or password.")
-
-    def accept_login(self, role, team_id):
-        if role == "admin":
-            self.dashboard = AdminDashboard()
-        elif role == "owner":
-            self.dashboard = OwnerDashboard(team_id)
-        else:
-            QMessageBox.warning(self, "Error", "Unrecognized role.")
-            return
-
-        # When the dashboard window is closed, bring the splash screen back to
-        # the front and re-enable the start button so another session can be
-        # launched.
-        self.dashboard.closeEvent = self.dashboard_closed
-
-        # Show the dashboard at its default size rather than maximized so it
-        # doesn't dominate the entire screen.
-        self.dashboard.show()
-        self.dashboard.activateWindow()
-
-<<<<<<< HEAD
-        # Keep the splash screen visible above the dashboard.
-        if self.splash:
-            self.splash.setWindowFlag(Qt.WindowStaysOnTopHint, True)
-            self.splash.show()
-=======
-        # Hide the splash screen while the dashboard is active so it doesn't
-        # remain visible behind other application windows.
-        if self.splash:
-            self.splash.hide()
->>>>>>> e1739a48
-
-        # Close the login window now that the dashboard is displayed.
-        self.close()
-
-    def dashboard_closed(self, event):
-        """Handle a dashboard being closed by returning focus to the splash."""
-        if self.splash:
-<<<<<<< HEAD
-            self.splash.raise_()
-=======
-            self.splash.show()
->>>>>>> e1739a48
-            self.splash.activateWindow()
-            self.splash.login_button.setEnabled(True)
-        event.accept()
-
-    def closeEvent(self, event):
-        """Ensure the splash button is re-enabled if login is cancelled."""
-        if self.dashboard is None and self.splash:
-            self.splash.login_button.setEnabled(True)
-        event.accept()
-
-if __name__ == "__main__":
-    app = QApplication(sys.argv)
-    window = LoginWindow()
-    window.show()
-    sys.exit(app.exec())
+from PyQt6.QtWidgets import (
+    QApplication, QWidget, QLabel, QLineEdit,
+    QPushButton, QVBoxLayout, QMessageBox
+)
+from PyQt6.QtCore import Qt
+import sys
+import os
+
+from ui.admin_dashboard import AdminDashboard
+from ui.owner_dashboard import OwnerDashboard
+
+# Determine the path to the users file in a cross-platform way
+USER_FILE = os.path.abspath(
+    os.path.join(os.path.dirname(__file__), "..", "data", "users.txt")
+)
+
+class LoginWindow(QWidget):
+    def __init__(self, splash=None):
+        super().__init__()
+        self.setWindowTitle("UBL Login")
+        self.setGeometry(100, 100, 300, 150)
+
+        # Keep a reference to the splash screen so it can be closed after
+        # successful authentication.
+        self.splash = splash
+
+        self.username_input = QLineEdit()
+        self.username_input.setPlaceholderText("Username")
+
+        self.password_input = QLineEdit()
+        self.password_input.setPlaceholderText("Password")
+        self.password_input.setEchoMode(QLineEdit.EchoMode.Password)
+        self.username_input.setFocus()
+
+        self.login_button = QPushButton("Login")
+        self.login_button.setDefault(True)
+        self.login_button.clicked.connect(self.handle_login)
+
+        layout = QVBoxLayout()
+        layout.addWidget(QLabel("Username:"))
+        layout.addWidget(self.username_input)
+        layout.addWidget(QLabel("Password:"))
+        layout.addWidget(self.password_input)
+        layout.addWidget(self.login_button)
+        self.setLayout(layout)
+
+        # Connect returnPressed signal to login
+        self.username_input.returnPressed.connect(self.handle_login)
+        self.password_input.returnPressed.connect(self.handle_login)
+
+        self.dashboard = None
+
+    def handle_login(self):
+        username = self.username_input.text()
+        password = self.password_input.text()
+
+        if not os.path.exists(USER_FILE):
+            QMessageBox.critical(self, "Error", "User file not found.")
+            return
+
+        with open(USER_FILE, "r") as f:
+            for line in f:
+                parts = line.strip().split(",")
+                if len(parts) != 4:
+                    continue
+                file_user, file_pass, role, team_id = parts
+                if file_user == username and file_pass == password:
+                    self.accept_login(role, team_id)
+                    return
+
+        QMessageBox.warning(self, "Login Failed", "Invalid username or password.")
+
+    def accept_login(self, role, team_id):
+        if role == "admin":
+            self.dashboard = AdminDashboard()
+        elif role == "owner":
+            self.dashboard = OwnerDashboard(team_id)
+        else:
+            QMessageBox.warning(self, "Error", "Unrecognized role.")
+            return
+
+        # When the dashboard window is closed, bring the splash screen back to
+        # the front and re-enable the start button so another session can be
+        # launched.
+        self.dashboard.closeEvent = self.dashboard_closed
+
+        # Show the dashboard at its default size rather than maximized so it
+        # doesn't dominate the entire screen.
+        self.dashboard.show()
+        self.dashboard.activateWindow()
+
+        # Keep the splash screen visible above the dashboard.
+        if self.splash:
+            self.splash.setWindowFlag(Qt.WindowStaysOnTopHint, True)
+            self.splash.show()
+
+        # Close the login window now that the dashboard is displayed.
+        self.close()
+
+    def dashboard_closed(self, event):
+        """Handle a dashboard being closed by returning focus to the splash."""
+        if self.splash:
+            self.splash.raise_()
+            self.splash.activateWindow()
+            self.splash.login_button.setEnabled(True)
+        event.accept()
+
+    def closeEvent(self, event):
+        """Ensure the splash button is re-enabled if login is cancelled."""
+        if self.dashboard is None and self.splash:
+            self.splash.login_button.setEnabled(True)
+        event.accept()
+
+if __name__ == "__main__":
+    app = QApplication(sys.argv)
+    window = LoginWindow()
+    window.show()
+    sys.exit(app.exec())