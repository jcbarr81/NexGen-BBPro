"""Simulate a full 162-game season and report average box score stats.

The schedule should contain ``len(teams) * games_per_team // 2`` games; a
length mismatch likely means duplicate entries that would inflate averages.

For lengthy runs this script can benefit from PyPy's JIT or by invoking
CPython with ``python -O`` to skip asserts. When using PyPy ensure required
C extensions such as ``bcrypt`` are available; GUI-focused modules like
``PyQt6`` are not needed here.
"""




from __future__ import annotations
import os


def configure_perf_tuning() -> None:
    """Configure process priority and CPU affinity using ``psutil``.

    This function is intended to run only in the main process to avoid
    repeating the tuning in worker processes spawned by
    ``multiprocessing``.
    """

    try:
        import psutil
    except ImportError:
        print("[PerfTune] psutil not installed; skipping priority/affinity tuning")
        return

    p = psutil.Process()

    # --- Set priority ---
    try:
        # Default: High priority
        p.nice(psutil.HIGH_PRIORITY_CLASS)
        # Alternatives:
        # p.nice(psutil.REALTIME_PRIORITY_CLASS)   # DANGEROUS: may freeze system
        # p.nice(psutil.ABOVE_NORMAL_PRIORITY_CLASS)
        print("[PerfTune] Process priority set to High")
    except Exception as e:  # pragma: no cover - platform dependent
        print(f"[PerfTune] Could not set priority: {e}")

    # --- Set CPU affinity (all logical CPUs) ---
    try:
        cpu_count = os.cpu_count() or 1
        p.cpu_affinity(list(range(cpu_count)))
        print(f"[PerfTune] CPU affinity set to all {cpu_count} cores")
    except Exception as e:  # pragma: no cover - platform dependent
        print(f"[PerfTune] Could not set CPU affinity: {e}")

# --- Threading environment (vectorized libs like numpy, MKL, OpenMP) ---

from collections import Counter
from datetime import date
from pathlib import Path
import argparse
import csv
import pickle
import random
import sys
import multiprocessing as mp


cpu_count = os.cpu_count() or 1
os.environ.setdefault("OMP_NUM_THREADS", str(cpu_count))
os.environ.setdefault("MKL_NUM_THREADS", str(cpu_count))
os.environ.setdefault("NUMEXPR_MAX_THREADS", str(cpu_count))
os.environ.setdefault("NUMEXPR_NUM_THREADS", str(cpu_count))
os.environ.setdefault("KMP_AFFINITY", "granularity=fine,compact,1,0")
os.environ.setdefault("OMP_PROC_BIND", "true")

print(f"[PerfTune] Threading env set for {cpu_count} cores")
# -----------------------------------------------------------------------

try:
    from tqdm import tqdm
except ModuleNotFoundError:  # pragma: no cover
    def tqdm(iterable, **kwargs):
        return iterable

# Ensure project root is on the path when running this script directly
sys.path.append(str(Path(__file__).resolve().parent.parent))

from logic.schedule_generator import generate_mlb_schedule
from logic.simulation import (
    GameSimulation,
    TeamState,
    generate_boxscore,
)
from logic.playbalance_config import PlayBalanceConfig
from utils.lineup_loader import build_default_game_state
from utils.path_utils import get_base_dir
from utils.team_loader import load_teams
import logic.simulation as sim


def _no_save_stats(players, teams):
    """No-op ``save_stats`` to avoid file I/O during benchmarking."""

    return None


sim.save_stats = _no_save_stats


STAT_ORDER = [
    "Runs",
    "Hits",
    "Doubles",
    "Triples",
    "HomeRuns",
    "Walks",
    "Strikeouts",
    "StolenBases",
    "CaughtStealing",
    "HitByPitch",
    "TotalPitchesThrown",
    "Strikes",
]


def clone_team_state(base: TeamState) -> TeamState:
    """Return a new ``TeamState`` with per-game fields reset."""

    return TeamState(
        lineup=list(base.lineup),
        bench=list(base.bench),
        pitchers=list(base.pitchers),
        team=base.team,
    )


# Global objects used by worker processes
_BASE_STATES: dict[str, TeamState] | None = None
_CFG: PlayBalanceConfig | None = None


def _init_pool(base_states: dict[str, TeamState], cfg: PlayBalanceConfig) -> None:
    """Initializer to share state across worker processes."""

    global _BASE_STATES, _CFG
    _BASE_STATES = base_states
    _CFG = cfg


def _simulate_game(home_id: str, away_id: str, seed: int) -> Counter[str]:
    """Simulate a single game and return stat totals for both teams."""

    assert _BASE_STATES is not None and _CFG is not None
    home = clone_team_state(_BASE_STATES[home_id])
    away = clone_team_state(_BASE_STATES[away_id])
    rng = random.Random(seed)
    sim = GameSimulation(home, away, _CFG, rng)
    sim.simulate_game()
    box = generate_boxscore(home, away)
    totals: Counter[str] = Counter()
    for side in ("home", "away"):
        batting = box[side]["batting"]
        pitching = box[side]["pitching"]
        totals["Runs"] += box[side]["score"]
        totals["Hits"] += sum(p["h"] for p in batting)
        totals["Doubles"] += sum(p["2b"] for p in batting)
        totals["Triples"] += sum(p["3b"] for p in batting)
        totals["HomeRuns"] += sum(p["hr"] for p in batting)
        totals["Walks"] += sum(p["bb"] for p in batting)
        totals["Strikeouts"] += sum(p["so"] for p in batting)
        totals["StolenBases"] += sum(p["sb"] for p in batting)
        totals["CaughtStealing"] += sum(p["cs"] for p in batting)
        totals["HitByPitch"] += sum(p["hbp"] for p in batting)
        totals["PlateAppearances"] += sum(p["pa"] for p in batting)
        totals["AtBats"] += sum(p["ab"] for p in batting)
        totals["SacFlies"] += sum(p.get("sf", 0) for p in batting)
        totals["GIDP"] += sum(p.get("gidp", 0) for p in batting)
        totals["TotalPitchesThrown"] += sum(p["pitches"] for p in pitching)
        totals["Strikes"] += sum(p["strikes"] for p in pitching)
    totals["TwoStrikeCounts"] += sim.two_strike_counts
    totals["ThreeBallCounts"] += sim.three_ball_counts
    return totals


def _simulate_game_star(args: tuple[str, str, int]) -> Counter[str]:
    """Helper to unpack arguments for ``imap_unordered``."""

    return _simulate_game(*args)


def apply_league_benchmarks(
    cfg: PlayBalanceConfig, benchmarks: dict[str, float]
) -> None:
    """Configure ``cfg`` using league-wide benchmark rates.

    Parameters
    ----------
    cfg:
        Play balance configuration instance to modify.
    benchmarks:
        Mapping of metric keys to numeric values loaded from
        ``mlb_league_benchmarks_2025_filled.csv``.
    """

    hr_rate = cfg.hitHRProb / 100
    # Base hit probability derived directly from league BABIP
    cfg.hitProbBase = benchmarks["babip"] / (1 - hr_rate)
    cfg.ballInPlayPitchPct = int(
        round(benchmarks["pitches_put_in_play_pct"] * 100)
    )
    pitches_per_pa = benchmarks["pitches_per_pa"]
    cfg.swingProbScale = round(4.0 / pitches_per_pa, 2) if pitches_per_pa else 1.0

    gb_pct = benchmarks.get("bip_gb_pct", 0.0)
    fb_pct = benchmarks.get("bip_fb_pct", 0.0)
    ld_pct = benchmarks.get("bip_ld_pct", 0.0)
    babip = benchmarks.get("babip", 0.0)
    base_gb, base_ld, base_fb = 0.76, 0.32, 0.86
    weighted_out = base_gb * gb_pct + base_fb * fb_pct + base_ld * ld_pct
    scale = ((1 - babip) / weighted_out) if weighted_out else 1.0
    cfg.groundOutProb = round(min(max(base_gb * scale, 0.0), 1.0), 3)
    cfg.lineOutProb = round(min(max(base_ld * scale, 0.0), 1.0), 3)
    cfg.flyOutProb = round(min(max(base_fb * scale, 0.0), 1.0), 3)


def simulate_season_average(
    use_tqdm: bool = True,
    seed: int | None = None,
) -> None:
    """Run a season simulation and print average box score values.

    Args:
        use_tqdm: Whether to display a progress bar using ``tqdm``.
        seed: Optional seed for deterministic simulations. If ``None`` (the
            default) a different random seed will be used on each run.
    """

    teams = [t.team_id for t in load_teams()]
    schedule_dir = get_base_dir() / "data" / "schedules"
    schedule_dir.mkdir(parents=True, exist_ok=True)
    schedule_file = schedule_dir / "2025_schedule.pkl"
    if schedule_file.exists():
        with schedule_file.open("rb") as fh:
            schedule = pickle.load(fh)
    else:
        schedule = generate_mlb_schedule(teams, date(2025, 4, 1))
        with schedule_file.open("wb") as fh:
            pickle.dump(schedule, fh)
    base_states = {tid: build_default_game_state(tid) for tid in teams}

    cfg = PlayBalanceConfig.from_file(get_base_dir() / "logic" / "PBINI.txt")

    csv_path = (
        get_base_dir()
        / "data"
        / "MLB_avg"
        / "mlb_avg_boxscore_2020_2024_both_teams.csv"
    )
    with csv_path.open(newline="") as f:
        row = next(csv.DictReader(f))
    hits = float(row["Hits"])
    singles = (
        hits
        - float(row["Doubles"])
        - float(row["Triples"])
        - float(row["HomeRuns"])
    )
    cfg.hit1BProb = int(round(singles / hits * 100))
    cfg.hit2BProb = int(round(float(row["Doubles"]) / hits * 100))
<<<<<<< HEAD
    cfg.hit3BProb = int(round(float(row["Triples"]) / hits * 100))
    cfg.hitHRProb = max(
        0,
        100 - cfg.hit1BProb - cfg.hit2BProb - cfg.hit3BProb,
    )
    at_bats = float(row["AtBats"])
    walks = float(row["Walks"])
    hbp = float(row["HitByPitch"])
    plate_appearances = at_bats + walks + hbp
    cfg.hitProbBase = hits / plate_appearances if plate_appearances else 0.0
    total_pitches = float(row["TotalPitchesThrown"])
    strikeouts = float(row["Strikeouts"])
    homers = float(row["HomeRuns"])
    balls_in_play = at_bats - strikeouts - homers
    cfg.ballInPlayPitchPct = int(
        round(balls_in_play / total_pitches * 100)
    )
    pitches_per_pa = total_pitches / plate_appearances if plate_appearances else 0.0
    cfg.swingProbScale = round(4.0 / pitches_per_pa, 2) if pitches_per_pa else 1.0
    mlb_averages = {stat: float(val) for stat, val in row.items() if stat}
=======
    cfg.hit3BProb = int(round(float(row["Triples"]) / hits * 100))
    cfg.hitHRProb = max(
        0,
        100 - cfg.hit1BProb - cfg.hit2BProb - cfg.hit3BProb,
    )
    at_bats = float(row["AtBats"])
    walks = float(row["Walks"])
    hbp = float(row["HitByPitch"])
    total_pitches = float(row["TotalPitchesThrown"])
    strikeouts = float(row["Strikeouts"])
    homers = float(row["HomeRuns"])
    plate_appearances = at_bats + walks + hbp
    balls_in_play = at_bats - strikeouts - homers

    bench_path = (
        get_base_dir()
        / "data"
        / "MLB_avg"
        / "mlb_league_benchmarks_2025_filled.csv"
    )
    with bench_path.open(newline="") as bf:
        benchmarks = {
            r["metric_key"]: float(r["value"])
            for r in csv.DictReader(bf)
        }

    apply_league_benchmarks(cfg, benchmarks)
    mlb_averages = {stat: float(val) for stat, val in row.items() if stat}
>>>>>>> 83b1ed2a

    # Prepare list of (home, away, seed) tuples for multiprocessing
    rng = random.Random(seed)
    games = [
        (g["home"], g["away"], rng.randrange(2**32)) for g in schedule
    ]
    # Expect one schedule entry per game; duplicates would inflate averages.
    games_per_team = 162
    expected_games = len(teams) * games_per_team // 2
    if len(games) != expected_games:
        print(
            f"[Warning] Schedule length mismatch: expected {expected_games} games but got {len(games)}"
        )

    totals: Counter[str] = Counter()
    with mp.Pool(initializer=_init_pool, initargs=(base_states, cfg)) as pool:
        iterator = pool.imap_unordered(_simulate_game_star, games, chunksize=10)
        if use_tqdm:
            iterator = tqdm(iterator, total=len(games), desc="Simulating season")
        for game_totals in iterator:
            totals.update(game_totals)
    total_games = len(games)

    averages = {k: totals[k] / total_games for k in STAT_ORDER}

    diffs = {k: averages[k] - mlb_averages.get(k, 0.0) for k in STAT_ORDER}

    print("Average box score per game (both teams):")
    for key in STAT_ORDER:
        mlb_val = mlb_averages[key]
        sim_val = averages[key]
        diff = diffs[key]
        print(
            f"{key}: MLB {mlb_val:.2f}, Sim {sim_val:.2f}, Diff {diff:+.2f}"
        )

    total_pitches = totals["TotalPitchesThrown"]
    total_pa = totals.get("PlateAppearances", 0)
    p_pa = total_pitches / total_pa if total_pa else 0.0
    babip_den = (
        totals.get("AtBats", 0)
        - totals["Strikeouts"]
        - totals["HomeRuns"]
        + totals.get("SacFlies", 0)
    )
    babip = (
        (totals["Hits"] - totals["HomeRuns"]) / babip_den if babip_den else 0.0
    )
    dp_rate = totals.get("GIDP", 0) / babip_den if babip_den else 0.0
    print(f"Pitches/PA: {p_pa:.2f}")
    print(f"BABIP: {babip:.3f}")
    print(f"DoublePlayRate: {dp_rate:.3f}")
    print(f"Total two-strike counts: {totals['TwoStrikeCounts']}")
    print(f"Total three-ball counts: {totals['ThreeBallCounts']}")


if __name__ == "__main__":
    parser = argparse.ArgumentParser(
        description="Simulate a full season and report average box score stats."
    )
    parser.add_argument(
        "--disable-tqdm",
        action="store_true",
        help="Disable tqdm progress bar.",
    )
    parser.add_argument(
        "--seed",
        type=int,
        default=None,
        help="Seed for deterministic runs (default: random)",
    )
    args = parser.parse_args()

    env_disable = os.getenv("DISABLE_TQDM", "").lower() in {"1", "true", "yes"}
    use_tqdm = not (args.disable_tqdm or env_disable)
    configure_perf_tuning()
    simulate_season_average(
        use_tqdm=use_tqdm,
        seed=args.seed,
    )
<|MERGE_RESOLUTION|>--- conflicted
+++ resolved
@@ -1,399 +1,376 @@
-"""Simulate a full 162-game season and report average box score stats.
-
-The schedule should contain ``len(teams) * games_per_team // 2`` games; a
-length mismatch likely means duplicate entries that would inflate averages.
-
-For lengthy runs this script can benefit from PyPy's JIT or by invoking
-CPython with ``python -O`` to skip asserts. When using PyPy ensure required
-C extensions such as ``bcrypt`` are available; GUI-focused modules like
-``PyQt6`` are not needed here.
-"""
-
-
-
-
-from __future__ import annotations
-import os
-
-
-def configure_perf_tuning() -> None:
-    """Configure process priority and CPU affinity using ``psutil``.
-
-    This function is intended to run only in the main process to avoid
-    repeating the tuning in worker processes spawned by
-    ``multiprocessing``.
-    """
-
-    try:
-        import psutil
-    except ImportError:
-        print("[PerfTune] psutil not installed; skipping priority/affinity tuning")
-        return
-
-    p = psutil.Process()
-
-    # --- Set priority ---
-    try:
-        # Default: High priority
-        p.nice(psutil.HIGH_PRIORITY_CLASS)
-        # Alternatives:
-        # p.nice(psutil.REALTIME_PRIORITY_CLASS)   # DANGEROUS: may freeze system
-        # p.nice(psutil.ABOVE_NORMAL_PRIORITY_CLASS)
-        print("[PerfTune] Process priority set to High")
-    except Exception as e:  # pragma: no cover - platform dependent
-        print(f"[PerfTune] Could not set priority: {e}")
-
-    # --- Set CPU affinity (all logical CPUs) ---
-    try:
-        cpu_count = os.cpu_count() or 1
-        p.cpu_affinity(list(range(cpu_count)))
-        print(f"[PerfTune] CPU affinity set to all {cpu_count} cores")
-    except Exception as e:  # pragma: no cover - platform dependent
-        print(f"[PerfTune] Could not set CPU affinity: {e}")
-
-# --- Threading environment (vectorized libs like numpy, MKL, OpenMP) ---
-
-from collections import Counter
-from datetime import date
-from pathlib import Path
-import argparse
-import csv
-import pickle
-import random
-import sys
-import multiprocessing as mp
-
-
-cpu_count = os.cpu_count() or 1
-os.environ.setdefault("OMP_NUM_THREADS", str(cpu_count))
-os.environ.setdefault("MKL_NUM_THREADS", str(cpu_count))
-os.environ.setdefault("NUMEXPR_MAX_THREADS", str(cpu_count))
-os.environ.setdefault("NUMEXPR_NUM_THREADS", str(cpu_count))
-os.environ.setdefault("KMP_AFFINITY", "granularity=fine,compact,1,0")
-os.environ.setdefault("OMP_PROC_BIND", "true")
-
-print(f"[PerfTune] Threading env set for {cpu_count} cores")
-# -----------------------------------------------------------------------
-
-try:
-    from tqdm import tqdm
-except ModuleNotFoundError:  # pragma: no cover
-    def tqdm(iterable, **kwargs):
-        return iterable
-
-# Ensure project root is on the path when running this script directly
-sys.path.append(str(Path(__file__).resolve().parent.parent))
-
-from logic.schedule_generator import generate_mlb_schedule
-from logic.simulation import (
-    GameSimulation,
-    TeamState,
-    generate_boxscore,
-)
-from logic.playbalance_config import PlayBalanceConfig
-from utils.lineup_loader import build_default_game_state
-from utils.path_utils import get_base_dir
-from utils.team_loader import load_teams
-import logic.simulation as sim
-
-
-def _no_save_stats(players, teams):
-    """No-op ``save_stats`` to avoid file I/O during benchmarking."""
-
-    return None
-
-
-sim.save_stats = _no_save_stats
-
-
-STAT_ORDER = [
-    "Runs",
-    "Hits",
-    "Doubles",
-    "Triples",
-    "HomeRuns",
-    "Walks",
-    "Strikeouts",
-    "StolenBases",
-    "CaughtStealing",
-    "HitByPitch",
-    "TotalPitchesThrown",
-    "Strikes",
-]
-
-
-def clone_team_state(base: TeamState) -> TeamState:
-    """Return a new ``TeamState`` with per-game fields reset."""
-
-    return TeamState(
-        lineup=list(base.lineup),
-        bench=list(base.bench),
-        pitchers=list(base.pitchers),
-        team=base.team,
-    )
-
-
-# Global objects used by worker processes
-_BASE_STATES: dict[str, TeamState] | None = None
-_CFG: PlayBalanceConfig | None = None
-
-
-def _init_pool(base_states: dict[str, TeamState], cfg: PlayBalanceConfig) -> None:
-    """Initializer to share state across worker processes."""
-
-    global _BASE_STATES, _CFG
-    _BASE_STATES = base_states
-    _CFG = cfg
-
-
-def _simulate_game(home_id: str, away_id: str, seed: int) -> Counter[str]:
-    """Simulate a single game and return stat totals for both teams."""
-
-    assert _BASE_STATES is not None and _CFG is not None
-    home = clone_team_state(_BASE_STATES[home_id])
-    away = clone_team_state(_BASE_STATES[away_id])
-    rng = random.Random(seed)
-    sim = GameSimulation(home, away, _CFG, rng)
-    sim.simulate_game()
-    box = generate_boxscore(home, away)
-    totals: Counter[str] = Counter()
-    for side in ("home", "away"):
-        batting = box[side]["batting"]
-        pitching = box[side]["pitching"]
-        totals["Runs"] += box[side]["score"]
-        totals["Hits"] += sum(p["h"] for p in batting)
-        totals["Doubles"] += sum(p["2b"] for p in batting)
-        totals["Triples"] += sum(p["3b"] for p in batting)
-        totals["HomeRuns"] += sum(p["hr"] for p in batting)
-        totals["Walks"] += sum(p["bb"] for p in batting)
-        totals["Strikeouts"] += sum(p["so"] for p in batting)
-        totals["StolenBases"] += sum(p["sb"] for p in batting)
-        totals["CaughtStealing"] += sum(p["cs"] for p in batting)
-        totals["HitByPitch"] += sum(p["hbp"] for p in batting)
-        totals["PlateAppearances"] += sum(p["pa"] for p in batting)
-        totals["AtBats"] += sum(p["ab"] for p in batting)
-        totals["SacFlies"] += sum(p.get("sf", 0) for p in batting)
-        totals["GIDP"] += sum(p.get("gidp", 0) for p in batting)
-        totals["TotalPitchesThrown"] += sum(p["pitches"] for p in pitching)
-        totals["Strikes"] += sum(p["strikes"] for p in pitching)
-    totals["TwoStrikeCounts"] += sim.two_strike_counts
-    totals["ThreeBallCounts"] += sim.three_ball_counts
-    return totals
-
-
-def _simulate_game_star(args: tuple[str, str, int]) -> Counter[str]:
-    """Helper to unpack arguments for ``imap_unordered``."""
-
-    return _simulate_game(*args)
-
-
-def apply_league_benchmarks(
-    cfg: PlayBalanceConfig, benchmarks: dict[str, float]
-) -> None:
-    """Configure ``cfg`` using league-wide benchmark rates.
-
-    Parameters
-    ----------
-    cfg:
-        Play balance configuration instance to modify.
-    benchmarks:
-        Mapping of metric keys to numeric values loaded from
-        ``mlb_league_benchmarks_2025_filled.csv``.
-    """
-
-    hr_rate = cfg.hitHRProb / 100
-    # Base hit probability derived directly from league BABIP
-    cfg.hitProbBase = benchmarks["babip"] / (1 - hr_rate)
-    cfg.ballInPlayPitchPct = int(
-        round(benchmarks["pitches_put_in_play_pct"] * 100)
-    )
-    pitches_per_pa = benchmarks["pitches_per_pa"]
-    cfg.swingProbScale = round(4.0 / pitches_per_pa, 2) if pitches_per_pa else 1.0
-
-    gb_pct = benchmarks.get("bip_gb_pct", 0.0)
-    fb_pct = benchmarks.get("bip_fb_pct", 0.0)
-    ld_pct = benchmarks.get("bip_ld_pct", 0.0)
-    babip = benchmarks.get("babip", 0.0)
-    base_gb, base_ld, base_fb = 0.76, 0.32, 0.86
-    weighted_out = base_gb * gb_pct + base_fb * fb_pct + base_ld * ld_pct
-    scale = ((1 - babip) / weighted_out) if weighted_out else 1.0
-    cfg.groundOutProb = round(min(max(base_gb * scale, 0.0), 1.0), 3)
-    cfg.lineOutProb = round(min(max(base_ld * scale, 0.0), 1.0), 3)
-    cfg.flyOutProb = round(min(max(base_fb * scale, 0.0), 1.0), 3)
-
-
-def simulate_season_average(
-    use_tqdm: bool = True,
-    seed: int | None = None,
-) -> None:
-    """Run a season simulation and print average box score values.
-
-    Args:
-        use_tqdm: Whether to display a progress bar using ``tqdm``.
-        seed: Optional seed for deterministic simulations. If ``None`` (the
-            default) a different random seed will be used on each run.
-    """
-
-    teams = [t.team_id for t in load_teams()]
-    schedule_dir = get_base_dir() / "data" / "schedules"
-    schedule_dir.mkdir(parents=True, exist_ok=True)
-    schedule_file = schedule_dir / "2025_schedule.pkl"
-    if schedule_file.exists():
-        with schedule_file.open("rb") as fh:
-            schedule = pickle.load(fh)
-    else:
-        schedule = generate_mlb_schedule(teams, date(2025, 4, 1))
-        with schedule_file.open("wb") as fh:
-            pickle.dump(schedule, fh)
-    base_states = {tid: build_default_game_state(tid) for tid in teams}
-
-    cfg = PlayBalanceConfig.from_file(get_base_dir() / "logic" / "PBINI.txt")
-
-    csv_path = (
-        get_base_dir()
-        / "data"
-        / "MLB_avg"
-        / "mlb_avg_boxscore_2020_2024_both_teams.csv"
-    )
-    with csv_path.open(newline="") as f:
-        row = next(csv.DictReader(f))
-    hits = float(row["Hits"])
-    singles = (
-        hits
-        - float(row["Doubles"])
-        - float(row["Triples"])
-        - float(row["HomeRuns"])
-    )
-    cfg.hit1BProb = int(round(singles / hits * 100))
-    cfg.hit2BProb = int(round(float(row["Doubles"]) / hits * 100))
-<<<<<<< HEAD
-    cfg.hit3BProb = int(round(float(row["Triples"]) / hits * 100))
-    cfg.hitHRProb = max(
-        0,
-        100 - cfg.hit1BProb - cfg.hit2BProb - cfg.hit3BProb,
-    )
-    at_bats = float(row["AtBats"])
-    walks = float(row["Walks"])
-    hbp = float(row["HitByPitch"])
-    plate_appearances = at_bats + walks + hbp
-    cfg.hitProbBase = hits / plate_appearances if plate_appearances else 0.0
-    total_pitches = float(row["TotalPitchesThrown"])
-    strikeouts = float(row["Strikeouts"])
-    homers = float(row["HomeRuns"])
-    balls_in_play = at_bats - strikeouts - homers
-    cfg.ballInPlayPitchPct = int(
-        round(balls_in_play / total_pitches * 100)
-    )
-    pitches_per_pa = total_pitches / plate_appearances if plate_appearances else 0.0
-    cfg.swingProbScale = round(4.0 / pitches_per_pa, 2) if pitches_per_pa else 1.0
-    mlb_averages = {stat: float(val) for stat, val in row.items() if stat}
-=======
-    cfg.hit3BProb = int(round(float(row["Triples"]) / hits * 100))
-    cfg.hitHRProb = max(
-        0,
-        100 - cfg.hit1BProb - cfg.hit2BProb - cfg.hit3BProb,
-    )
-    at_bats = float(row["AtBats"])
-    walks = float(row["Walks"])
-    hbp = float(row["HitByPitch"])
-    total_pitches = float(row["TotalPitchesThrown"])
-    strikeouts = float(row["Strikeouts"])
-    homers = float(row["HomeRuns"])
-    plate_appearances = at_bats + walks + hbp
-    balls_in_play = at_bats - strikeouts - homers
-
-    bench_path = (
-        get_base_dir()
-        / "data"
-        / "MLB_avg"
-        / "mlb_league_benchmarks_2025_filled.csv"
-    )
-    with bench_path.open(newline="") as bf:
-        benchmarks = {
-            r["metric_key"]: float(r["value"])
-            for r in csv.DictReader(bf)
-        }
-
-    apply_league_benchmarks(cfg, benchmarks)
-    mlb_averages = {stat: float(val) for stat, val in row.items() if stat}
->>>>>>> 83b1ed2a
-
-    # Prepare list of (home, away, seed) tuples for multiprocessing
-    rng = random.Random(seed)
-    games = [
-        (g["home"], g["away"], rng.randrange(2**32)) for g in schedule
-    ]
-    # Expect one schedule entry per game; duplicates would inflate averages.
-    games_per_team = 162
-    expected_games = len(teams) * games_per_team // 2
-    if len(games) != expected_games:
-        print(
-            f"[Warning] Schedule length mismatch: expected {expected_games} games but got {len(games)}"
-        )
-
-    totals: Counter[str] = Counter()
-    with mp.Pool(initializer=_init_pool, initargs=(base_states, cfg)) as pool:
-        iterator = pool.imap_unordered(_simulate_game_star, games, chunksize=10)
-        if use_tqdm:
-            iterator = tqdm(iterator, total=len(games), desc="Simulating season")
-        for game_totals in iterator:
-            totals.update(game_totals)
-    total_games = len(games)
-
-    averages = {k: totals[k] / total_games for k in STAT_ORDER}
-
-    diffs = {k: averages[k] - mlb_averages.get(k, 0.0) for k in STAT_ORDER}
-
-    print("Average box score per game (both teams):")
-    for key in STAT_ORDER:
-        mlb_val = mlb_averages[key]
-        sim_val = averages[key]
-        diff = diffs[key]
-        print(
-            f"{key}: MLB {mlb_val:.2f}, Sim {sim_val:.2f}, Diff {diff:+.2f}"
-        )
-
-    total_pitches = totals["TotalPitchesThrown"]
-    total_pa = totals.get("PlateAppearances", 0)
-    p_pa = total_pitches / total_pa if total_pa else 0.0
-    babip_den = (
-        totals.get("AtBats", 0)
-        - totals["Strikeouts"]
-        - totals["HomeRuns"]
-        + totals.get("SacFlies", 0)
-    )
-    babip = (
-        (totals["Hits"] - totals["HomeRuns"]) / babip_den if babip_den else 0.0
-    )
-    dp_rate = totals.get("GIDP", 0) / babip_den if babip_den else 0.0
-    print(f"Pitches/PA: {p_pa:.2f}")
-    print(f"BABIP: {babip:.3f}")
-    print(f"DoublePlayRate: {dp_rate:.3f}")
-    print(f"Total two-strike counts: {totals['TwoStrikeCounts']}")
-    print(f"Total three-ball counts: {totals['ThreeBallCounts']}")
-
-
-if __name__ == "__main__":
-    parser = argparse.ArgumentParser(
-        description="Simulate a full season and report average box score stats."
-    )
-    parser.add_argument(
-        "--disable-tqdm",
-        action="store_true",
-        help="Disable tqdm progress bar.",
-    )
-    parser.add_argument(
-        "--seed",
-        type=int,
-        default=None,
-        help="Seed for deterministic runs (default: random)",
-    )
-    args = parser.parse_args()
-
-    env_disable = os.getenv("DISABLE_TQDM", "").lower() in {"1", "true", "yes"}
-    use_tqdm = not (args.disable_tqdm or env_disable)
-    configure_perf_tuning()
-    simulate_season_average(
-        use_tqdm=use_tqdm,
-        seed=args.seed,
-    )
+"""Simulate a full 162-game season and report average box score stats.
+
+The schedule should contain ``len(teams) * games_per_team // 2`` games; a
+length mismatch likely means duplicate entries that would inflate averages.
+
+For lengthy runs this script can benefit from PyPy's JIT or by invoking
+CPython with ``python -O`` to skip asserts. When using PyPy ensure required
+C extensions such as ``bcrypt`` are available; GUI-focused modules like
+``PyQt6`` are not needed here.
+"""
+
+
+
+
+from __future__ import annotations
+import os
+
+
+def configure_perf_tuning() -> None:
+    """Configure process priority and CPU affinity using ``psutil``.
+
+    This function is intended to run only in the main process to avoid
+    repeating the tuning in worker processes spawned by
+    ``multiprocessing``.
+    """
+
+    try:
+        import psutil
+    except ImportError:
+        print("[PerfTune] psutil not installed; skipping priority/affinity tuning")
+        return
+
+    p = psutil.Process()
+
+    # --- Set priority ---
+    try:
+        # Default: High priority
+        p.nice(psutil.HIGH_PRIORITY_CLASS)
+        # Alternatives:
+        # p.nice(psutil.REALTIME_PRIORITY_CLASS)   # DANGEROUS: may freeze system
+        # p.nice(psutil.ABOVE_NORMAL_PRIORITY_CLASS)
+        print("[PerfTune] Process priority set to High")
+    except Exception as e:  # pragma: no cover - platform dependent
+        print(f"[PerfTune] Could not set priority: {e}")
+
+    # --- Set CPU affinity (all logical CPUs) ---
+    try:
+        cpu_count = os.cpu_count() or 1
+        p.cpu_affinity(list(range(cpu_count)))
+        print(f"[PerfTune] CPU affinity set to all {cpu_count} cores")
+    except Exception as e:  # pragma: no cover - platform dependent
+        print(f"[PerfTune] Could not set CPU affinity: {e}")
+
+# --- Threading environment (vectorized libs like numpy, MKL, OpenMP) ---
+
+from collections import Counter
+from datetime import date
+from pathlib import Path
+import argparse
+import csv
+import pickle
+import random
+import sys
+import multiprocessing as mp
+
+
+cpu_count = os.cpu_count() or 1
+os.environ.setdefault("OMP_NUM_THREADS", str(cpu_count))
+os.environ.setdefault("MKL_NUM_THREADS", str(cpu_count))
+os.environ.setdefault("NUMEXPR_MAX_THREADS", str(cpu_count))
+os.environ.setdefault("NUMEXPR_NUM_THREADS", str(cpu_count))
+os.environ.setdefault("KMP_AFFINITY", "granularity=fine,compact,1,0")
+os.environ.setdefault("OMP_PROC_BIND", "true")
+
+print(f"[PerfTune] Threading env set for {cpu_count} cores")
+# -----------------------------------------------------------------------
+
+try:
+    from tqdm import tqdm
+except ModuleNotFoundError:  # pragma: no cover
+    def tqdm(iterable, **kwargs):
+        return iterable
+
+# Ensure project root is on the path when running this script directly
+sys.path.append(str(Path(__file__).resolve().parent.parent))
+
+from logic.schedule_generator import generate_mlb_schedule
+from logic.simulation import (
+    GameSimulation,
+    TeamState,
+    generate_boxscore,
+)
+from logic.playbalance_config import PlayBalanceConfig
+from utils.lineup_loader import build_default_game_state
+from utils.path_utils import get_base_dir
+from utils.team_loader import load_teams
+import logic.simulation as sim
+
+
+def _no_save_stats(players, teams):
+    """No-op ``save_stats`` to avoid file I/O during benchmarking."""
+
+    return None
+
+
+sim.save_stats = _no_save_stats
+
+
+STAT_ORDER = [
+    "Runs",
+    "Hits",
+    "Doubles",
+    "Triples",
+    "HomeRuns",
+    "Walks",
+    "Strikeouts",
+    "StolenBases",
+    "CaughtStealing",
+    "HitByPitch",
+    "TotalPitchesThrown",
+    "Strikes",
+]
+
+
+def clone_team_state(base: TeamState) -> TeamState:
+    """Return a new ``TeamState`` with per-game fields reset."""
+
+    return TeamState(
+        lineup=list(base.lineup),
+        bench=list(base.bench),
+        pitchers=list(base.pitchers),
+        team=base.team,
+    )
+
+
+# Global objects used by worker processes
+_BASE_STATES: dict[str, TeamState] | None = None
+_CFG: PlayBalanceConfig | None = None
+
+
+def _init_pool(base_states: dict[str, TeamState], cfg: PlayBalanceConfig) -> None:
+    """Initializer to share state across worker processes."""
+
+    global _BASE_STATES, _CFG
+    _BASE_STATES = base_states
+    _CFG = cfg
+
+
+def _simulate_game(home_id: str, away_id: str, seed: int) -> Counter[str]:
+    """Simulate a single game and return stat totals for both teams."""
+
+    assert _BASE_STATES is not None and _CFG is not None
+    home = clone_team_state(_BASE_STATES[home_id])
+    away = clone_team_state(_BASE_STATES[away_id])
+    rng = random.Random(seed)
+    sim = GameSimulation(home, away, _CFG, rng)
+    sim.simulate_game()
+    box = generate_boxscore(home, away)
+    totals: Counter[str] = Counter()
+    for side in ("home", "away"):
+        batting = box[side]["batting"]
+        pitching = box[side]["pitching"]
+        totals["Runs"] += box[side]["score"]
+        totals["Hits"] += sum(p["h"] for p in batting)
+        totals["Doubles"] += sum(p["2b"] for p in batting)
+        totals["Triples"] += sum(p["3b"] for p in batting)
+        totals["HomeRuns"] += sum(p["hr"] for p in batting)
+        totals["Walks"] += sum(p["bb"] for p in batting)
+        totals["Strikeouts"] += sum(p["so"] for p in batting)
+        totals["StolenBases"] += sum(p["sb"] for p in batting)
+        totals["CaughtStealing"] += sum(p["cs"] for p in batting)
+        totals["HitByPitch"] += sum(p["hbp"] for p in batting)
+        totals["PlateAppearances"] += sum(p["pa"] for p in batting)
+        totals["AtBats"] += sum(p["ab"] for p in batting)
+        totals["SacFlies"] += sum(p.get("sf", 0) for p in batting)
+        totals["GIDP"] += sum(p.get("gidp", 0) for p in batting)
+        totals["TotalPitchesThrown"] += sum(p["pitches"] for p in pitching)
+        totals["Strikes"] += sum(p["strikes"] for p in pitching)
+    totals["TwoStrikeCounts"] += sim.two_strike_counts
+    totals["ThreeBallCounts"] += sim.three_ball_counts
+    return totals
+
+
+def _simulate_game_star(args: tuple[str, str, int]) -> Counter[str]:
+    """Helper to unpack arguments for ``imap_unordered``."""
+
+    return _simulate_game(*args)
+
+
+def apply_league_benchmarks(
+    cfg: PlayBalanceConfig, benchmarks: dict[str, float]
+) -> None:
+    """Configure ``cfg`` using league-wide benchmark rates.
+
+    Parameters
+    ----------
+    cfg:
+        Play balance configuration instance to modify.
+    benchmarks:
+        Mapping of metric keys to numeric values loaded from
+        ``mlb_league_benchmarks_2025_filled.csv``.
+    """
+
+    hr_rate = cfg.hitHRProb / 100
+    # Base hit probability derived directly from league BABIP
+    cfg.hitProbBase = benchmarks["babip"] / (1 - hr_rate)
+    cfg.ballInPlayPitchPct = int(
+        round(benchmarks["pitches_put_in_play_pct"] * 100)
+    )
+    pitches_per_pa = benchmarks["pitches_per_pa"]
+    cfg.swingProbScale = round(4.0 / pitches_per_pa, 2) if pitches_per_pa else 1.0
+
+    gb_pct = benchmarks.get("bip_gb_pct", 0.0)
+    fb_pct = benchmarks.get("bip_fb_pct", 0.0)
+    ld_pct = benchmarks.get("bip_ld_pct", 0.0)
+    babip = benchmarks.get("babip", 0.0)
+    base_gb, base_ld, base_fb = 0.76, 0.32, 0.86
+    weighted_out = base_gb * gb_pct + base_fb * fb_pct + base_ld * ld_pct
+    scale = ((1 - babip) / weighted_out) if weighted_out else 1.0
+    cfg.groundOutProb = round(min(max(base_gb * scale, 0.0), 1.0), 3)
+    cfg.lineOutProb = round(min(max(base_ld * scale, 0.0), 1.0), 3)
+    cfg.flyOutProb = round(min(max(base_fb * scale, 0.0), 1.0), 3)
+
+
+def simulate_season_average(
+    use_tqdm: bool = True,
+    seed: int | None = None,
+) -> None:
+    """Run a season simulation and print average box score values.
+
+    Args:
+        use_tqdm: Whether to display a progress bar using ``tqdm``.
+        seed: Optional seed for deterministic simulations. If ``None`` (the
+            default) a different random seed will be used on each run.
+    """
+
+    teams = [t.team_id for t in load_teams()]
+    schedule_dir = get_base_dir() / "data" / "schedules"
+    schedule_dir.mkdir(parents=True, exist_ok=True)
+    schedule_file = schedule_dir / "2025_schedule.pkl"
+    if schedule_file.exists():
+        with schedule_file.open("rb") as fh:
+            schedule = pickle.load(fh)
+    else:
+        schedule = generate_mlb_schedule(teams, date(2025, 4, 1))
+        with schedule_file.open("wb") as fh:
+            pickle.dump(schedule, fh)
+    base_states = {tid: build_default_game_state(tid) for tid in teams}
+
+    cfg = PlayBalanceConfig.from_file(get_base_dir() / "logic" / "PBINI.txt")
+
+    csv_path = (
+        get_base_dir()
+        / "data"
+        / "MLB_avg"
+        / "mlb_avg_boxscore_2020_2024_both_teams.csv"
+    )
+    with csv_path.open(newline="") as f:
+        row = next(csv.DictReader(f))
+    hits = float(row["Hits"])
+    singles = (
+        hits
+        - float(row["Doubles"])
+        - float(row["Triples"])
+        - float(row["HomeRuns"])
+    )
+    cfg.hit1BProb = int(round(singles / hits * 100))
+    cfg.hit2BProb = int(round(float(row["Doubles"]) / hits * 100))
+    cfg.hit3BProb = int(round(float(row["Triples"]) / hits * 100))
+    cfg.hitHRProb = max(
+        0,
+        100 - cfg.hit1BProb - cfg.hit2BProb - cfg.hit3BProb,
+    )
+    at_bats = float(row["AtBats"])
+    walks = float(row["Walks"])
+    hbp = float(row["HitByPitch"])
+    total_pitches = float(row["TotalPitchesThrown"])
+    strikeouts = float(row["Strikeouts"])
+    homers = float(row["HomeRuns"])
+    plate_appearances = at_bats + walks + hbp
+    balls_in_play = at_bats - strikeouts - homers
+
+    bench_path = (
+        get_base_dir()
+        / "data"
+        / "MLB_avg"
+        / "mlb_league_benchmarks_2025_filled.csv"
+    )
+    with bench_path.open(newline="") as bf:
+        benchmarks = {
+            r["metric_key"]: float(r["value"])
+            for r in csv.DictReader(bf)
+        }
+
+    apply_league_benchmarks(cfg, benchmarks)
+    mlb_averages = {stat: float(val) for stat, val in row.items() if stat}
+
+    # Prepare list of (home, away, seed) tuples for multiprocessing
+    rng = random.Random(seed)
+    games = [
+        (g["home"], g["away"], rng.randrange(2**32)) for g in schedule
+    ]
+    # Expect one schedule entry per game; duplicates would inflate averages.
+    games_per_team = 162
+    expected_games = len(teams) * games_per_team // 2
+    if len(games) != expected_games:
+        print(
+            f"[Warning] Schedule length mismatch: expected {expected_games} games but got {len(games)}"
+        )
+
+    totals: Counter[str] = Counter()
+    with mp.Pool(initializer=_init_pool, initargs=(base_states, cfg)) as pool:
+        iterator = pool.imap_unordered(_simulate_game_star, games, chunksize=10)
+        if use_tqdm:
+            iterator = tqdm(iterator, total=len(games), desc="Simulating season")
+        for game_totals in iterator:
+            totals.update(game_totals)
+    total_games = len(games)
+
+    averages = {k: totals[k] / total_games for k in STAT_ORDER}
+
+    diffs = {k: averages[k] - mlb_averages.get(k, 0.0) for k in STAT_ORDER}
+
+    print("Average box score per game (both teams):")
+    for key in STAT_ORDER:
+        mlb_val = mlb_averages[key]
+        sim_val = averages[key]
+        diff = diffs[key]
+        print(
+            f"{key}: MLB {mlb_val:.2f}, Sim {sim_val:.2f}, Diff {diff:+.2f}"
+        )
+
+    total_pitches = totals["TotalPitchesThrown"]
+    total_pa = totals.get("PlateAppearances", 0)
+    p_pa = total_pitches / total_pa if total_pa else 0.0
+    babip_den = (
+        totals.get("AtBats", 0)
+        - totals["Strikeouts"]
+        - totals["HomeRuns"]
+        + totals.get("SacFlies", 0)
+    )
+    babip = (
+        (totals["Hits"] - totals["HomeRuns"]) / babip_den if babip_den else 0.0
+    )
+    dp_rate = totals.get("GIDP", 0) / babip_den if babip_den else 0.0
+    print(f"Pitches/PA: {p_pa:.2f}")
+    print(f"BABIP: {babip:.3f}")
+    print(f"DoublePlayRate: {dp_rate:.3f}")
+    print(f"Total two-strike counts: {totals['TwoStrikeCounts']}")
+    print(f"Total three-ball counts: {totals['ThreeBallCounts']}")
+
+
+if __name__ == "__main__":
+    parser = argparse.ArgumentParser(
+        description="Simulate a full season and report average box score stats."
+    )
+    parser.add_argument(
+        "--disable-tqdm",
+        action="store_true",
+        help="Disable tqdm progress bar.",
+    )
+    parser.add_argument(
+        "--seed",
+        type=int,
+        default=None,
+        help="Seed for deterministic runs (default: random)",
+    )
+    args = parser.parse_args()
+
+    env_disable = os.getenv("DISABLE_TQDM", "").lower() in {"1", "true", "yes"}
+    use_tqdm = not (args.disable_tqdm or env_disable)
+    configure_perf_tuning()
+    simulate_season_average(
+        use_tqdm=use_tqdm,
+        seed=args.seed,
+    )