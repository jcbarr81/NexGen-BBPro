--- conflicted
+++ resolved
@@ -124,23 +124,11 @@
 
     apply_league_benchmarks(cfg, benchmarks, cfg.babip_scale)
 
-<<<<<<< HEAD
+
     # Boost batter pitch recognition to curb excessive strikeouts seen in
     # season simulations. Increasing the ease scale makes identifying pitches
     # easier which leads to more contact and fewer swinging strikes.
     cfg.idRatingEaseScale = 2.0
-=======
-    # Empirically increase balls in play and lower overall strike rate to
-    # better align simulated strikeouts with MLB results. Values are adjusted
-    # after benchmarks are applied so the tuned percentages reflect gameplay
-    # needs rather than raw MLB data alone.
-    # Initial tuning reduced strikeouts somewhat but season simulations still
-    # produced nearly double the MLB average.  Increase balls put in play and
-    # further drop the expected strike rate to bring strikeouts closer to
-    # real-world levels.
-    cfg.ballInPlayPitchPct = min(cfg.ballInPlayPitchPct + 12, 100)
-    cfg.leagueStrikePct = max(cfg.leagueStrikePct - 8, 0)
->>>>>>> f6acf134
 
     mlb_averages = {stat: float(val) for stat, val in row.items() if stat}
     return cfg, mlb_averages